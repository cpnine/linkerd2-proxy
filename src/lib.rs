#![deny(warnings, rust_2018_idioms)]
#![recursion_limit = "128"]

use linkerd2_addr::{self as addr, Addr, NameAddr};
use linkerd2_conditional::Conditional;
use linkerd2_error::{Error, Never};
use linkerd2_identity as identity;
use linkerd2_metrics as metrics;
<<<<<<< HEAD
use linkerd2_never::Never;
use linkerd2_opencensus as opencensus;
=======
>>>>>>> 15a943d3
use linkerd2_proxy_api as api;
use linkerd2_proxy_core::{self as core, drain};
use linkerd2_proxy_resolve as resolve;
use linkerd2_task as task;
use linkerd2_trace_context as trace_context;

pub mod app;
mod dns;
pub mod logging;
mod proxy;
mod svc;
mod tap;
pub mod telemetry;
pub mod transport;

pub use self::logging::trace;
pub use self::transport::SoOriginalDst;<|MERGE_RESOLUTION|>--- conflicted
+++ resolved
@@ -6,11 +6,7 @@
 use linkerd2_error::{Error, Never};
 use linkerd2_identity as identity;
 use linkerd2_metrics as metrics;
-<<<<<<< HEAD
-use linkerd2_never::Never;
 use linkerd2_opencensus as opencensus;
-=======
->>>>>>> 15a943d3
 use linkerd2_proxy_api as api;
 use linkerd2_proxy_core::{self as core, drain};
 use linkerd2_proxy_resolve as resolve;
